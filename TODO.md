# First release

- [x] Implement helpers:
  - [x] FileContents helper
  - [x] TTL helper
- [x] Use tox to test multiple environments.
- [x] Write documentation
  - [x] Write tutorial.
  - [x] Clean up theory.
- [x] Make memoization Thread safety.
- [x] Make `MemoizedGroup` picklable.
- [x] Fix `determ_hash(numpy.inte64(1234))`
- [x] Test usage in parallel environments.
<<<<<<< HEAD
- [x] Fix `time_cost` overreporting bug.
- [x] Test that Memoized functions compose.
  - Write `__determ_hash__` for `Memoized`.

# Bug fix release

- [x] Test for repeated use of multiprocessing
  - `setstate` clears version and reads cache
- [x] Test for `f(x)`, write, read, `f.would_hit(x)`.
  - `Index.__setitem__` doesn't delete if `last_level[last_key] = val`.
- [x] Content address object store or use hash(index keys)
  - This makes the object-key deterministic, so if two parallel workers compute the same object, only one gets stored.
  - Requires writes to be atomic
- [x] Make remove orphans optional.
- [x] Found in index but not in obj_store
- [x] Print log on {invalidation, eviction, orphan, miss, hit}
  - Handle long arg message
- [x] `determ_hash`  should use `xxHash`.
- [x] Improve determ_hash
  - Catch Pickle TypeError
  - Support out-of-band (zero-copy) pickle-hashing
- [ ] Make determ_hash work for more things
  - Module: hash by contents (like an object). Do I even need a special case here?
  - Objects: include the source-code of methods.
  - C extensions. hashed by the contents of the dynamic library.
  - methods
  - classes
  - [x] fastpath for numpy arrays
- [ ] Shortcut for caching a decorator

# Minor release

- [ ] Read-only memoization
- [ ] file-IO based pickle
- [ ] Make `fine_grain*` apply to a `Memoized` level. All benefit from positive externalities.
- [ ] Make resistant to errors.
  - Add `commit()`.
  - Use`sys.excepthook`.
- [ ] Optionally repay stdout on cache hit.
- [ ] Print usage report at the end, with human timedeltas.
- [ ] Use `poetry2nix`.
- [ ] Replace `shell.nix` with `flake.nix`.

# Low priorities

- [ ] Reset stats
- [x] Implement GitHub actions.
  - [ ] Use code quality/anlaysis services (codacy, codeclimate, coverity, coveralls, sonarqube).
  - [ ] Upload coverage in CI.
- [ ] Add "button" images to README.
  - [ ] GitHub Actions checks
  - [ ] External code quality/analysis
- [ ] `hashable` prints log on error
- [ ] Make optional per-call performance logging like `charmonium.time_block`.
- [ ] Line-profile big program.
  - It's probably the de/serialization that hurts performance, but I'd like to check.
- [ ] Make working example of caching in S3.
- [ ] Set up git-changelog.
- [ ] Fix frozendict
- [ ] Make it work for instance methods.
=======
- [x] Fix `time_cost`.

- [ ] Last resort, fall back on __hash__
- [ ] Test for repeated use of multiprocessing
  - setstate clears version and reads cache
- [ ] Test for f(x), write, read, f.would_hit(x)
  - Index.__setitem__ doesn't delete if last_level[last_key] = val
- [ ] Fix stepping on each others toes.
- [ ] Found in index but not in obj_store
- [ ] Remove orphans optional
- [ ] Print log on {invalidation, eviction, orphan, miss, hit}
  - Handle long arg message
  - Humanize timedeltas
  - Print what part of key is invalidated
- [ ] Catch Pickle TypeError
- [ ] Test that Memoized functions compose
  - Write Memoized.__determ_hash__
- [ ] ImportError: cannot import
- [ ] file-IO based pickle
- [ ] Make fine_grain* apply to a Memoized level. All benefit from positive externalities.

- [ ] Hashable prints log on error
- [ ] Content address object store or use hash(index keys)
- [ ] Make ch_time_block serializable

- [ ] Reset stats
- [ ] Implement GitHub actions
  - Use code quality/anlaysis services (codacy, codeclimate, coverity, coveralls, sonarqube)
- [ ] Add "button" images to README.
  - GitHub Actions checks
  - External code quality/analysis
- [ ] Make working example of caching in S3.
- [ ] Set up git-changelog.
- [ ] Make resistant to errors
  - Add commit()
  - sys.excepthook
- [ ] Optionally repay stdout on cache hit
- [ ] Fix frozendict
>>>>>>> c925a30c
<|MERGE_RESOLUTION|>--- conflicted
+++ resolved
@@ -11,7 +11,6 @@
 - [x] Make `MemoizedGroup` picklable.
 - [x] Fix `determ_hash(numpy.inte64(1234))`
 - [x] Test usage in parallel environments.
-<<<<<<< HEAD
 - [x] Fix `time_cost` overreporting bug.
 - [x] Test that Memoized functions compose.
   - Write `__determ_hash__` for `Memoized`.
@@ -26,13 +25,14 @@
   - This makes the object-key deterministic, so if two parallel workers compute the same object, only one gets stored.
   - Requires writes to be atomic
 - [x] Make remove orphans optional.
-- [x] Found in index but not in obj_store
+- [x] Ensure validity when key is found in `index` but not in `obj_store`.
 - [x] Print log on {invalidation, eviction, orphan, miss, hit}
-  - Handle long arg message
+  - [ ] Handle long arg message
 - [x] `determ_hash`  should use `xxHash`.
 - [x] Improve determ_hash
-  - Catch Pickle TypeError
-  - Support out-of-band (zero-copy) pickle-hashing
+  - [ ] Catch Pickle TypeError
+  - [ ] Catch Pickle ImportError
+  - [ ] Support out-of-band (zero-copy) pickle-hashing
 - [ ] Make determ_hash work for more things
   - Module: hash by contents (like an object). Do I even need a special case here?
   - Objects: include the source-code of methods.
@@ -40,6 +40,7 @@
   - methods
   - classes
   - [x] fastpath for numpy arrays
+- [ ] Last resort, fall back on `__hash__`.
 - [ ] Shortcut for caching a decorator
 
 # Minor release
@@ -57,6 +58,9 @@
 
 # Low priorities
 
+- Regarding logs,
+  - [ ] Humanize timedeltas.
+  - [ ] Show which part of the key is invalidated
 - [ ] Reset stats
 - [x] Implement GitHub actions.
   - [ ] Use code quality/anlaysis services (codacy, codeclimate, coverity, coveralls, sonarqube).
@@ -72,43 +76,4 @@
 - [ ] Set up git-changelog.
 - [ ] Fix frozendict
 - [ ] Make it work for instance methods.
-=======
-- [x] Fix `time_cost`.
-
-- [ ] Last resort, fall back on __hash__
-- [ ] Test for repeated use of multiprocessing
-  - setstate clears version and reads cache
-- [ ] Test for f(x), write, read, f.would_hit(x)
-  - Index.__setitem__ doesn't delete if last_level[last_key] = val
-- [ ] Fix stepping on each others toes.
-- [ ] Found in index but not in obj_store
-- [ ] Remove orphans optional
-- [ ] Print log on {invalidation, eviction, orphan, miss, hit}
-  - Handle long arg message
-  - Humanize timedeltas
-  - Print what part of key is invalidated
-- [ ] Catch Pickle TypeError
-- [ ] Test that Memoized functions compose
-  - Write Memoized.__determ_hash__
-- [ ] ImportError: cannot import
-- [ ] file-IO based pickle
-- [ ] Make fine_grain* apply to a Memoized level. All benefit from positive externalities.
-
-- [ ] Hashable prints log on error
-- [ ] Content address object store or use hash(index keys)
-- [ ] Make ch_time_block serializable
-
-- [ ] Reset stats
-- [ ] Implement GitHub actions
-  - Use code quality/anlaysis services (codacy, codeclimate, coverity, coveralls, sonarqube)
-- [ ] Add "button" images to README.
-  - GitHub Actions checks
-  - External code quality/analysis
-- [ ] Make working example of caching in S3.
-- [ ] Set up git-changelog.
-- [ ] Make resistant to errors
-  - Add commit()
-  - sys.excepthook
-- [ ] Optionally repay stdout on cache hit
-- [ ] Fix frozendict
->>>>>>> c925a30c
+- [ ] Make `charmonium._time_block` serializable