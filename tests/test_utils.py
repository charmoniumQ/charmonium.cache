--- conflicted
+++ resolved
@@ -1,18 +1,10 @@
 import itertools
 import tempfile
-<<<<<<< HEAD
 from typing import Callable
 
 import pytest
 
 from charmonium.cache.util import KeyGen, PathLike, PathLike_from, Future, GetAttr, Constant
-=======
-import threading
-from typing import cast
-
-from charmonium.cache.util import KeyGen, PathLike, PathLike_from, Future
-from charmonium.cache.readers_writer_lock import NaiveReadersWriterLock
->>>>>>> cd00a272
 
 
 def test_key_gen() -> None:
@@ -68,14 +60,6 @@
     with pytest.raises(TypeError):
         GetAttr[Callable[[], int]]()(obj, "attr1")
 
-<<<<<<< HEAD
-def test_constatn() -> None:
+def test_constant() -> None:
     c: Callable[[int, float], int] = Constant(3)
-    assert c(4, 5.6) == 3
-=======
-    assert str(future_int) == "3"
-    assert cast(Future[int], future_int).computed
-
-def test_lock() -> None:
-    lock = NaiveReadersWriterLock(threading.Lock())
->>>>>>> cd00a272
+    assert c(4, 5.6) == 3